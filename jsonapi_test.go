--- conflicted
+++ resolved
@@ -60,7 +60,6 @@
 	mt.meta = m
 }
 
-<<<<<<< HEAD
 func (mt *mocktype) Links() map[string]Link {
 	return mt.links
 }
@@ -191,7 +190,8 @@
 
 func (mt *mockTypeImpl) SetLinks(links map[string]Link) {
 	mt.links = links
-=======
+}
+
 // testObjType is a simple struct used as an attribute type.
 type testObjType struct {
 	Prop1 string `json:"prop1"`
@@ -322,5 +322,4 @@
 	}
 
 	return v, err
->>>>>>> 500a2176
 }