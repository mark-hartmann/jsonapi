--- conflicted
+++ resolved
@@ -22,16 +22,10 @@
 //   - string
 //   - int, int8, int16, int32, int64
 //   - uint, uint8, uint16, uint32, uint64
-<<<<<<< HEAD
-//   - bool
-//   - time (Go type is time.Time)
-//   - bytes (Go type is []uint8 or []byte)
-=======
 //   - float32, float64
 //   - bool
 //   - time (Go type is time.Time)
 //   - []byte
->>>>>>> 500a2176
 //
 // An asterisk is present as a prefix if the type is nullable (like *string), brackets
 // if it is an array (e.g. []string). Nullable arrays combine asterisk and
