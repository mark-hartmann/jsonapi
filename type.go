--- conflicted
+++ resolved
@@ -474,18 +474,13 @@
 
 	case "bool":
 		return AttrTypeBool, nullable
-<<<<<<< HEAD
-
-	case "time.Time":
-		return AttrTypeTime, nullable
-
-	case "[]uint8":
-=======
+
 	case "time.Time", "time":
 		return AttrTypeTime, nullable
+
 	case "[]uint8", "[]byte", "bytes":
->>>>>>> 8d07c2ea
 		return AttrTypeBytes, nullable
+
 	default:
 		return AttrTypeInvalid, false
 	}
@@ -534,17 +529,11 @@
 		str = "bool"
 
 	case AttrTypeTime:
-<<<<<<< HEAD
-		str = "time.Time"
-
-	case AttrTypeBytes:
-		str = "[]uint8"
-
-=======
 		str = "time"
+
 	case AttrTypeBytes:
 		str = "bytes"
->>>>>>> 8d07c2ea
+
 	default:
 		str = ""
 	}
